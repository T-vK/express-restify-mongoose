/**
 * express-restify-mongoose.js
 *
 * Copyright (C) 2013 by Florian Holzapfel
 *
 * Permission is hereby granted, free of charge, to any person obtaining a copy
 * of this software and associated documentation files (the "Software"), to deal
 * in the Software without restriction, including without limitation the rights
 * to use, copy, modify, merge, publish, distribute, sublicense, and/or sell
 * copies of the Software, and to permit persons to whom the Software is
 * furnished to do so, subject to the following conditions:
 *
 * The above copyright notice and this permission notice shall be included in
 * all copies or substantial portions of the Software.
 *
 * THE SOFTWARE IS PROVIDED "AS IS", WITHOUT WARRANTY OF ANY KIND, EXPRESS OR
 * IMPLIED, INCLUDING BUT NOT LIMITED TO THE WARRANTIES OF MERCHANTABILITY,
 * FITNESS FOR A PARTICULAR PURPOSE AND NONINFRINGEMENT. IN NO EVENT SHALL THE
 * AUTHORS OR COPYRIGHT HOLDERS BE LIABLE FOR ANY CLAIM, DAMAGES OR OTHER
 * LIABILITY, WHETHER IN AN ACTION OF CONTRACT, TORT OR OTHERWISE, ARISING FROM,
 * OUT OF OR IN CONNECTION WITH THE SOFTWARE OR THE USE OR OTHER DEALINGS IN
 * THE SOFTWARE.
**/
var util = require('util');

 var filterjson = function(json, excludedkeys) { 
 	excludedarr = excludedkeys.split(','); 
 	for(var i=0; i < json.length; ++i) { 
 		for(var j=0; j < excludedarr.length; ++j) { 
 			delete (json[i][excludedarr[j]])
 		
 		}
 	}
<<<<<<< HEAD
 	return obj1; 
 };
=======
 	return json; 
 }
>>>>>>> ce5da7f0

 var restify = function(app, model, options) {
 	if(!options) {
 		options = { };
 	}
 	if(!options.prefix) {
 		options.prefix = "/api";
 	}
 	if( ( typeof options.plural === "undefined" ) || ( options.plural === null ) ) {
 		options.plural = true
 	}
 	if(!options.version) {
 		options.version = "/v1";
 	}
 	if(options.exclude) { 
 		var exclude = options.exclude; 
 	}

 	if(options.middleware) {
 		if(!options.middleware instanceof Array) {
 			var m = options.middleware;
 			options.middleware = [ m ];
 		}
 	} else {
 		options.middleware = [];
 	}
 	options.middleware.unshift(cleanQuery);

 	var queryOptions = {protected: ["skip", "limit", "sort", "populate", "select"], current: {}};

 	var apiUri = options.plural === true ? "%s%s/%ss" : "%s%s/%s"

 	var uri_items = util.format(apiUri, options.prefix, options.version, model.modelName);
 	var uri_item = util.format(apiUri + '/:id', options.prefix, options.version, model.modelName);
 	var uri_count = util.format(apiUri + '/count/', options.prefix, options.version, model.modelName); 

    function cleanQuery(req, res, next) {
        queryOptions.current = {};
        for(var key in req.query) {
            if(!model.schema.paths.hasOwnProperty(key)) {
                if(queryOptions.protected.indexOf(key) != -1) {
                    queryOptions.current[key] = req.query[key];
                }
                delete req.query[key];
            }
        }
        next();
    }
 	function buildQuery(query, options) {
 		for(var key in options) {
 			query.where(key);
 			var value = options[key];

 			if('~' == value[0]) {
 				re = new RegExp(value.substring(1), 'i'); 
 				query.where(key).regex(re);
 			} else if('>' == value[0]) {
 				if('=' == value[1]) {
 					query.gte(value.substr(2));
 				} else {
 					query.gt(value.substr(1));
 				}
 			} else if('<' == value[0]) {
 				if('=' == value[1]) {
 					query.lte(value.substr(2));
 				} else {
 					query.lt(value.substr(1));
 				}
 			} else {
 				query.equals(value);
 			}
 		}

 		if(queryOptions.current.skip) {
 			query.skip(queryOptions.current.skip);
 		}
 		if(queryOptions.current.limit) {
 			query.limit(queryOptions.current.limit);
 		}
 		if(queryOptions.current.sort) {
 			query.sort(queryOptions.current.sort);
 		}
 		if(queryOptions.current.populate) {
 			var arr = queryOptions.current.populate.split(',');
 			for(var i = 0; i < arr.length; ++i) {
 				query = query.populate(arr[i]);
 			}
 		}
<<<<<<< HEAD
 		if(queryOptions.current.select || defaultSelect) { 
 			var selectObj = {}; 
=======
 		if(queryOptions.current.select) { 
 			selectObj = {}; 
>>>>>>> ce5da7f0
 			if(queryOptions.current.select) { 
	 			var arr = queryOptions.current.select.split(','); 
	 			for(var i=0; i < arr.length; ++i) { 
 					selectObj[arr[i]] = 1; 
	 			}
 			}
<<<<<<< HEAD
 			if(defaultSelect) { 
 				selectObj = extend(selectObj,defaultSelect)
 			}
 			query.select(selectObj); 
=======
 			query = query.select(selectObj); 
>>>>>>> ce5da7f0
 		}
 		return query;
 	}

 	function ensureContentType(req, res, next) {
 		var ct = req.get('Content-Type');
 		if(-1 == ct.indexOf('application/json')) {
 			res.send(400, 'Bad request');
 		} else {
 			next();
 		}
 	}
 	function createObject(req, res) {
 		model.create(req.body, function(err, item) {
 			if(err) {
 				res.send(400, 'Bad request');
 			} else {
 				res.type('json');
 				res.send(JSON.stringify(item));
 			}
 		});
 	}
 	function modifyObject(req, res) {
 		delete req.body._id;
 		delete req.body.__v;

 		model.findOneAndUpdate({ _id: res.req.param('id') }, req.body, {}, function(err, item) {
 			if(err) {
 				console.log(err);
 				res.send(404, 'Not found');
 			} else {
 				res.type('json');
 				res.send(JSON.stringify(item));
 			}
 		});
 	}

 	var write_middleware = options.middleware.slice(0);
 	write_middleware.push(ensureContentType);

 	app.get(uri_items, options.middleware, function(req, res) {
 		buildQuery(model.find(), req.query).lean().exec(function(err, items) {
 			if(err) {
 				res.send(400, 'Bad request');
 			} else {
 				res.type('json');
 				if(exclude) { 
 					items = filterjson(items,exclude);
 				}
 				res.send(JSON.stringify(items));
 			}
 		});
 	});
 	app.get(uri_count, options.middleware, function(req, res) { 
 		buildQuery(model.count(), req.query).exec(function(err,count) { 
 			if(err) { 
 				res.send(400, 'Bad request'); 
 			} else { 
 				res.type('json'); 
 				res.send(JSON.stringify({'count':count})); 
 			}
 		}); 
 	});
 	app.post(uri_items, write_middleware, createObject);
 	app.put(uri_items, write_middleware, createObject);
 	app.delete(uri_items, options.middleware, function(req, res) {
 		buildQuery(model.find(), req.query).remove(function(err) {
 			if(err) {
 				res.send(400, 'Bad request');
 			} else {
 				res.send(200, 'Ok');
 			}
 		});
 	});
 	app.get(uri_item, options.middleware, function(req, res) {
 		buildQuery(model.findById(res.req.param('id')), req.query).findOne(function(err, item) {
 			if(err) {
 				res.send(404, 'Not found');
 			} else {
 				res.type('json');
 				res.send(JSON.stringify(item));
 			}
 		});
 	});
 	app.post(uri_item, write_middleware, modifyObject);
 	app.put(uri_item, write_middleware, modifyObject);
 	app.delete(uri_item, options.middleware, function(req, res) {
 		model.remove({ _id: res.req.param('id') }, function(err) {
 			if(err) {
 				res.send(404, 'Not found');
 			} else {
 				res.send(200, 'Ok');
 			}
 		});
 	});
 };

 module.exports.serve = restify;<|MERGE_RESOLUTION|>--- conflicted
+++ resolved
@@ -31,13 +31,8 @@
  		
  		}
  	}
-<<<<<<< HEAD
- 	return obj1; 
- };
-=======
  	return json; 
  }
->>>>>>> ce5da7f0
 
  var restify = function(app, model, options) {
  	if(!options) {
@@ -126,27 +121,15 @@
  				query = query.populate(arr[i]);
  			}
  		}
-<<<<<<< HEAD
- 		if(queryOptions.current.select || defaultSelect) { 
- 			var selectObj = {}; 
-=======
  		if(queryOptions.current.select) { 
  			selectObj = {}; 
->>>>>>> ce5da7f0
  			if(queryOptions.current.select) { 
 	 			var arr = queryOptions.current.select.split(','); 
 	 			for(var i=0; i < arr.length; ++i) { 
  					selectObj[arr[i]] = 1; 
 	 			}
  			}
-<<<<<<< HEAD
- 			if(defaultSelect) { 
- 				selectObj = extend(selectObj,defaultSelect)
- 			}
- 			query.select(selectObj); 
-=======
  			query = query.select(selectObj); 
->>>>>>> ce5da7f0
  		}
  		return query;
  	}
