--- conflicted
+++ resolved
@@ -58,11 +58,7 @@
     res.send(result);
 }
 
-<<<<<<< HEAD
-var restify = function (app, model, opts) {
-=======
 var restify = function(app, model, opts) {
->>>>>>> cc7e4833
     var postProcess, lean, filter, contextFilter, postCreate, postDelete,
         usingExpress = true,
         options = getDefaults(),
@@ -343,16 +339,9 @@
                     result = filter.filterObject(item, filterOpts);
                 }
 
-<<<<<<< HEAD
-                postCreate(res, result, function (err) {
-                    if (err) {
-						res.send(400, err);
-                    } else {
-=======
                 postCreate(res, result, function(err) {
                     if (err) res.send(400, err);
                     else {
->>>>>>> cc7e4833
                         outputFn(res, result);
                         next();
                     }
@@ -404,44 +393,6 @@
         }
 
         if (options.findOneAndUpdate) {
-<<<<<<< HEAD
-			contextFilter(model, req, function (filteredContext) {
-				filteredContext.findOneAndUpdate({
-					_id: req.params.id
-				}, req.body, { }, function (err, item) {
-						if (err || !item) {
-							res.send(404);
-						} else {
-							item = filter.filterObject(item, filterOpts);
-							outputFn(res, item);
-							next();
-						}
-					});
-			});
-        } else {
-			contextFilter(model, req, function (filteredContext) {
-				filteredContext.findOne({
-					_id: req.params.id
-				}, function (err, doc) {
-					if (err || !doc) {
-						res.send(404);
-					} else {
-						for (var key in req.body) {
-							doc[key] = req.body[key];
-						}
-						doc.save(function (err, item) {
-							if (err) {
-								res.send(404);
-							} else {
-								item = filter.filterObject(item, filterOpts);
-								outputFn(res, item);
-								next();
-							}
-						});
-					}
-				});
-			});
-=======
             contextFilter(model, req, function(filteredContext) {
                 filteredContext.findOneAndUpdate(byId, req.body, {},
                     function(err, item) {
@@ -475,7 +426,6 @@
                     }
                 });
             });
->>>>>>> cc7e4833
         }
     }
 
@@ -496,16 +446,6 @@
 
     write_middleware.push(ensureContentType);
 
-<<<<<<< HEAD
-	if (options.contextFilter) {
-		contextFilter = options.contextFilter;
-	}
-	else {
-		contextFilter = function (model, req, done) {
-			done(model);
-		};
-	}
-=======
     if (options.contextFilter) {
         contextFilter = options.contextFilter;
     }
@@ -514,16 +454,11 @@
             done(model);
         };
     }
->>>>>>> cc7e4833
     if (options.postCreate) {
         postCreate = options.postCreate;
     }
     else {
-<<<<<<< HEAD
-        postCreate = function (res, result, done) {
-=======
         postCreate = function(res, result, done) {
->>>>>>> cc7e4833
             done();
         };
     }
@@ -531,51 +466,11 @@
         postDelete = options.postDelete;
     }
     else {
-<<<<<<< HEAD
-        postDelete = function (res, result, done) {
-=======
         postDelete = function(res, result, done) {
->>>>>>> cc7e4833
             done();
         };
     }
 
-<<<<<<< HEAD
-    app.get(uri_items, options.middleware, function (req, res, next) {
-		contextFilter(model, req, function (filteredContext) {
-			buildQuery(filteredContext.find(), req).lean(lean)
-			.exec(function (err, items) {
-				if (err) {
-					res.send(400, 'Bad request');
-				} else {
-					var populate = queryOptions.current.populate,
-						opts = {
-							populate: populate,
-							access: req.access
-						};
-
-					items = filter.filterObject(items, opts);
-
-					outputFn(res, items);
-					next();
-				}
-			});
-		});
-    }, postProcess);
-
-    app.get(uri_count, options.middleware, function (req, res, next) {
-		contextFilter(model, req, function (filteredContext) {
-			buildQuery(filteredContext.count(), req)
-				.exec(function (err, count) {
-				if (err) {
-					res.send(400, 'Bad request');
-				} else {
-					outputFn(res, { count: count });
-					next();
-				}
-			});
-		});
-=======
     app.get(uri_items, options.middleware, function(req, res, next) {
         contextFilter(model, req, function(filteredContext) {
             buildQuery(filteredContext.find(), req).lean(lean)
@@ -609,7 +504,6 @@
                 }
             });
         });
->>>>>>> cc7e4833
     }, postProcess);
 
     app.post(uri_items, write_middleware, createObject, postProcess);
@@ -620,28 +514,6 @@
 
     if (!options.strict) {
         // TODO: reconsider this function
-<<<<<<< HEAD
-        app.delete(uri_items, delete_middleware, function (req, res, next) {
-			contextFilter(model, req, function (filteredContext) {
-                var results, error;
-				buildQuery(filteredContext.find(function (err, docs) {
-                    results = docs;
-                    error = err;
-                }), req).remove(function (err) {
-					if (err) {
-						res.send(400, 'Bad request');
-					} else {
-                        if (results) {
-                            postDelete(res, results, function (err) {
-                                if (err || error) {
-									res.send(400, err);
-                                } else {
-                                    res.send(200);
-                                    next();
-                                }
-                            });
-                        }
-=======
         app.delete(uri_items, delete_middleware, function(req, res, next) {
             contextFilter(model, req, function(filteredContext) {
                 var results, error;
@@ -651,37 +523,12 @@
                     } else {
                         res.send(200);
                         next();
->>>>>>> cc7e4833
                     }
                 });
             });
         }, postProcess);
     }
 
-<<<<<<< HEAD
-    app.get(uri_item, options.middleware, function (req, res, next) {
-		contextFilter(model, req, function (filteredContext) {
-			buildQuery(filteredContext.findOne({
-				_id: req.params.id
-			}), req).lean(lean).findOne(function (err, item) {
-
-				if (err || !item) {
-					res.send(404);
-				} else {
-					var populate = queryOptions.current.populate,
-						opts = {
-							populate: populate,
-							access: req.access
-						};
-
-					item = filter.filterObject(item, opts);
-
-					outputFn(res, item);
-					next();
-				}
-			});
-		});
-=======
     app.get(uri_item, options.middleware, function(req, res, next) {
         var byId = {};
         byId[options.idProperty || '_id'] = req.params.id;
@@ -705,7 +552,6 @@
                     }
                 });
         });
->>>>>>> cc7e4833
     }, postProcess);
 
     if (!options.strict) {
@@ -715,31 +561,6 @@
 
     app.put(uri_item, write_middleware, modifyObject, postProcess);
 
-<<<<<<< HEAD
-    app.delete(uri_item, delete_middleware, function (req, res, next) {
-		contextFilter(model, req, function (filteredContext) {
-            var results, error;
-			filteredContext.find({ _id: req.params.id }, function (err, docs) {
-                error = err;
-                results = docs;
-            }).remove(function (err, numAffected) {
-				if (err || !numAffected) {
-					res.send(404);
-				} else {
-                    if (results) {
-                        postDelete(res, results, function (err) {
-                            if (err || error) {
-								res.send(400, err);
-                            } else {
-                                res.send(200);
-                                next();
-                            }
-                        });
-                    }
-				}
-			});
-		});
-=======
     app.delete(uri_item, delete_middleware, function(req, res, next) {
         var byId = {};
         byId[options.idProperty || '_id'] = req.params.id;
@@ -762,7 +583,6 @@
                 }
             });
         });
->>>>>>> cc7e4833
     }, postProcess);
 };
 
