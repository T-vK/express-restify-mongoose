/**
 * express-restify-mongoose.js
 *
 * Copyright (C) 2013 by Florian Holzapfel
 *
 * Permission is hereby granted, free of charge, to any person obtaining a copy
 * of this software and associated documentation files (the "Software"), to deal
 * in the Software without restriction, including without limitation the rights
 * to use, copy, modify, merge, publish, distribute, sublicense, and/or sell
 * copies of the Software, and to permit persons to whom the Software is
 * furnished to do so, subject to the following conditions:
 *
 * The above copyright notice and this permission notice shall be included in
 * all copies or substantial portions of the Software.
 *
 * THE SOFTWARE IS PROVIDED "AS IS", WITHOUT WARRANTY OF ANY KIND, EXPRESS OR
 * IMPLIED, INCLUDING BUT NOT LIMITED TO THE WARRANTIES OF MERCHANTABILITY,
 * FITNESS FOR A PARTICULAR PURPOSE AND NONINFRINGEMENT. IN NO EVENT SHALL THE
 * AUTHORS OR COPYRIGHT HOLDERS BE LIABLE FOR ANY CLAIM, DAMAGES OR OTHER
 * LIABILITY, WHETHER IN AN ACTION OF CONTRACT, TORT OR OTHERWISE, ARISING FROM,
 * OUT OF OR IN CONNECTION WITH THE SOFTWARE OR THE USE OR OTHER DEALINGS IN
 * THE SOFTWARE.
**/
var util = require('util');

<<<<<<< HEAD
var restify = function(app, model, options) {
=======
 var extend = function (obj1,obj2) { 
 	for(name in obj2) { 
 		obj1[name] = obj2[name]; 
 	}
 	return obj1; 
 }

 var restify = function(app, model, options) {
>>>>>>> fe0b1c6f
 	if(!options) {
 		options = { };
 	}
 	if(!options.prefix) {
 		options.prefix = "/api";
 	}
 	if( ( typeof options.plural === "undefined" ) || ( options.plural === null ) ) {
 		options.plural = true
 	}
 	if(!options.version) {
 		options.version = "/v1";
 	}
 	if(options.defaultSelect) { 
 		var defaultSelect = options.defaultSelect; 
 	}

 	if(options.middleware) {
 		if(!options.middleware instanceof Array) {
 			var m = options.middleware;
 			options.middleware = [ m ];
 		}
 	} else {
 		options.middleware = [];
 	}
 	options.middleware.unshift(cleanQuery);

 	var queryOptions = {protected: ["skip", "limit", "sort", "populate", "select"], current: {}};

    var apiUri = options.plural === true ? "%s%s/%ss" : "%s%s/%s";
	
  	var uri_items = util.format(apiUri, options.prefix, options.version, model.modelName);
  	var uri_item = util.format(apiUri + '/:id', options.prefix, options.version, model.modelName);

<<<<<<< HEAD
    function cleanQuery(req, res, next) {
        queryOptions.current = {};
        for(var key in req.query) {
            if(!model.schema.paths.hasOwnProperty(key)) {
                if(queryOptions.protected.indexOf(key) != -1) {
                    queryOptions.current[key] = req.query[key];
                }
                delete req.query[key];
            }
        }
        next();
    }
=======
 	var uri_items = util.format(apiUri, options.prefix, options.version, model.modelName);
 	var uri_item = util.format(apiUri + '/:id', options.prefix, options.version, model.modelName);
 	var uri_count = util.format(apiUri + '/count/', options.prefix, options.version, model.modelName); 

 	function cleanQuery(req, res, next) {
 		queryOptions.current = {};
 		for(var key in req.query) {
 			if(!model.schema.paths.hasOwnProperty(key)) {
 				if(queryOptions.protected.indexOf(key) != -1) {
 					queryOptions.current[key] = req.query[key];
 				}
 				delete req.query[key];
 			}
 		}
 		next();
 	}
>>>>>>> fe0b1c6f

 	function buildQuery(query, options) {
 		for(var key in options) {
 			query.where(key);
 			var value = options[key];

 			if('~' == value[0]) {
 				re = new RegExp(value.substring(1), 'i'); 
 				query.where(key).regex(re);
 			} else if('>' == value[0]) {
 				if('=' == value[1]) {
 					query.gte(value.substr(2));
 				} else {
 					query.gt(value.substr(1));
 				}
 			} else if('<' == value[0]) {
 				if('=' == value[1]) {
 					query.lte(value.substr(2));
 				} else {
 					query.lt(value.substr(1));
 				}
 			} else {
 				query.equals(value);
 			}
 		}

 		if(queryOptions.current.skip) {
 			query.skip(queryOptions.current.skip);
 		}
 		if(queryOptions.current.limit) {
 			query.limit(queryOptions.current.limit);
 		}
 		if(queryOptions.current.sort) {
 			query.sort(queryOptions.current.sort);
 		}
 		if(queryOptions.current.populate) {
 			var arr = queryOptions.current.populate.split(',');
 			for(var i = 0; i < arr.length; ++i) {
 				query = query.populate(arr[i]);
 			}
 		}
 		if(queryOptions.current.select || defaultSelect) { 
 			selectObj = {}; 
 			if(queryOptions.current.select) { 
	 			var arr = queryOptions.current.select.split(','); 
	 			for(var i=0; i < arr.length; ++i) { 
	 				if(arr[i].indexOf(':') > -1) { 
	 					var subarr = arr[i].split(':')
	 					selectObj[subarr[0]] = parseInt(subarr[1]); 
	 				} else { 
	 					selectObj[arr[i]] = 1; 
	 				}
	 			}
 			}
 			if(defaultSelect) { 
 				selectObj = extend(selectObj,defaultSelect)
 			}
 			query = query.select(selectObj); 
 		}
 		return query;
 	}

 	function ensureContentType(req, res, next) {
 		var ct = req.get('Content-Type');
 		if(-1 == ct.indexOf('application/json')) {
 			res.send(400, 'Bad request');
 		} else {
 			next();
 		}
 	}
 	function createObject(req, res) {
 		model.create(req.body, function(err, item) {
 			if(err) {
 				res.send(400, 'Bad request');
 			} else {
 				res.type('json');
 				res.send(JSON.stringify(item));
 			}
 		});
 	}
 	function modifyObject(req, res) {
 		delete req.body._id;
 		delete req.body.__v;

 		model.findOneAndUpdate({ _id: res.req.param('id') }, req.body, {}, function(err, item) {
 			if(err) {
 				console.log(err);
 				res.send(404, 'Not found');
 			} else {
 				res.type('json');
 				res.send(JSON.stringify(item));
 			}
 		});
 	}

 	var write_middleware = options.middleware.slice(0);
 	write_middleware.push(ensureContentType);

 	app.get(uri_items, options.middleware, function(req, res) {
 		buildQuery(model.find(), req.query).exec(function(err, items) {
 			if(err) {
 				res.send(400, 'Bad request');
 			} else {
 				res.type('json');
 				res.send(JSON.stringify(items));
 			}
 		});
 	});
 	app.get(uri_count, options.middleware, function(req, res) { 
 		buildQuery(model.count(), req.query).exec(function(err,count) { 
 			if(err) { 
 				res.send(400, 'Bad request'); 
 			} else { 
 				res.type('json'); 
 				res.send(JSON.stringify({'count':count})); 
 			}
 		}); 
 	});
 	app.post(uri_items, write_middleware, createObject);
 	app.put(uri_items, write_middleware, createObject);
 	app.delete(uri_items, options.middleware, function(req, res) {
 		buildQuery(model.find(), req.query).remove(function(err) {
 			if(err) {
 				res.send(400, 'Bad request');
 			} else {
 				res.send(200, 'Ok');
 			}
 		});
 	});
 	app.get(uri_item, options.middleware, function(req, res) {
 		buildQuery(model.findById(res.req.param('id')), req.query).findOne(function(err, item) {
 			if(err) {
 				res.send(404, 'Not found');
 			} else {
 				res.type('json');
 				res.send(JSON.stringify(item));
 			}
 		});
 	});
 	app.post(uri_item, write_middleware, modifyObject);
 	app.put(uri_item, write_middleware, modifyObject);
 	app.delete(uri_item, options.middleware, function(req, res) {
 		model.remove({ _id: res.req.param('id') }, function(err) {
 			if(err) {
 				res.send(404, 'Not found');
 			} else {
 				res.send(200, 'Ok');
 			}
 		});
 	});
 };

 module.exports.serve = restify;<|MERGE_RESOLUTION|>--- conflicted
+++ resolved
@@ -23,9 +23,6 @@
 **/
 var util = require('util');
 
-<<<<<<< HEAD
-var restify = function(app, model, options) {
-=======
  var extend = function (obj1,obj2) { 
  	for(name in obj2) { 
  		obj1[name] = obj2[name]; 
@@ -34,7 +31,6 @@
  }
 
  var restify = function(app, model, options) {
->>>>>>> fe0b1c6f
  	if(!options) {
  		options = { };
  	}
@@ -63,42 +59,11 @@
 
  	var queryOptions = {protected: ["skip", "limit", "sort", "populate", "select"], current: {}};
 
-    var apiUri = options.plural === true ? "%s%s/%ss" : "%s%s/%s";
-	
-  	var uri_items = util.format(apiUri, options.prefix, options.version, model.modelName);
-  	var uri_item = util.format(apiUri + '/:id', options.prefix, options.version, model.modelName);
-
-<<<<<<< HEAD
-    function cleanQuery(req, res, next) {
-        queryOptions.current = {};
-        for(var key in req.query) {
-            if(!model.schema.paths.hasOwnProperty(key)) {
-                if(queryOptions.protected.indexOf(key) != -1) {
-                    queryOptions.current[key] = req.query[key];
-                }
-                delete req.query[key];
-            }
-        }
-        next();
-    }
-=======
+ 	var apiUri = options.plural === true ? "%s%s/%ss" : "%s%s/%s"
+
  	var uri_items = util.format(apiUri, options.prefix, options.version, model.modelName);
  	var uri_item = util.format(apiUri + '/:id', options.prefix, options.version, model.modelName);
  	var uri_count = util.format(apiUri + '/count/', options.prefix, options.version, model.modelName); 
-
- 	function cleanQuery(req, res, next) {
- 		queryOptions.current = {};
- 		for(var key in req.query) {
- 			if(!model.schema.paths.hasOwnProperty(key)) {
- 				if(queryOptions.protected.indexOf(key) != -1) {
- 					queryOptions.current[key] = req.query[key];
- 				}
- 				delete req.query[key];
- 			}
- 		}
- 		next();
- 	}
->>>>>>> fe0b1c6f
 
  	function buildQuery(query, options) {
  		for(var key in options) {
