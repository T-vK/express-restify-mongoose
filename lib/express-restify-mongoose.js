/**
 * express-restify-mongoose.js
 *
 * Copyright (C) 2013 by Florian Holzapfel
 *
 * Permission is hereby granted, free of charge, to any person obtaining a copy
 * of this software and associated documentation files (the 'Software'), to deal
 * in the Software without restriction, including without limitation the rights
 * to use, copy, modify, merge, publish, distribute, sublicense, and/or sell
 * copies of the Software, and to permit persons to whom the Software is
 * furnished to do so, subject to the following conditions:
 *
 * The above copyright notice and this permission notice shall be included in
 * all copies or substantial portions of the Software.
 *
 * THE SOFTWARE IS PROVIDED 'AS IS', WITHOUT WARRANTY OF ANY KIND, EXPRESS OR
 * IMPLIED, INCLUDING BUT NOT LIMITED TO THE WARRANTIES OF MERCHANTABILITY,
 * FITNESS FOR A PARTICULAR PURPOSE AND NONINFRINGEMENT. IN NO EVENT SHALL THE
 * AUTHORS OR COPYRIGHT HOLDERS BE LIABLE FOR ANY CLAIM, DAMAGES OR OTHER
 * LIABILITY, WHETHER IN AN ACTION OF CONTRACT, TORT OR OTHERWISE, ARISING FROM,
 * OUT OF OR IN CONNECTION WITH THE SOFTWARE OR THE USE OR OTHER DEALINGS IN
 * THE SOFTWARE.
 **/
var util = require('util'),
    Filter = require('./resource_filter'),
    permissions = require('./permissions'),
    customDefaults = null;

function getDefaults() {
    var options = {
        prefix: '/api',
        version: '/v1',
        private: false,
        lean: true,
        plural: true,
<<<<<<< HEAD
        middleware: [],
        strict: false
=======
        findOneAndUpdate: true,
        middleware: []
>>>>>>> bfc3c6f6
    };

    for (var prop in customDefaults) {
        options[prop] = customDefaults[prop];
    }

    return options;
}

function outputExpress(res, result) {
    res.type('json');
    res.send(JSON.stringify(result));
}

function outputRestify(res, result) {
    res.send(result);
}

var restify = function (app, model, opts) {
    var postProcess, lean, filter,
        usingExpress = true,
        options = getDefaults(),
        queryOptions = {
            protected: ['skip', 'limit', 'sort', 'populate', 'select', 'lean'],
            current: {}
        };

    for (var prop in opts) {
        if (opts[prop] instanceof Array) {
            options[prop] = [];
            for (var index in opts[prop]) {
                options[prop][index] = opts[prop][index];
            }
        } else {
            options[prop] = opts[prop];
        }
    }

    options.private = options.private ? options.private.split(',') : [];
    options.protected = options.protected ?
        options.protected.split(',') : [];

    if (options.exclude) {
        options.private = options.exclude.split(',');
        console.error('Exclude is deprecated. Use private instead');
    }

    lean = options.lean;
    filter = new Filter(model, options.private, options.protected);
    postProcess = options.postProcess || function () {};

    if (options.middleware) {
        if (!(options.middleware instanceof Array)) {
            var m = options.middleware;
            options.middleware = [ m ];
        }
    }

    function cleanQuery(req, res, next) {
        queryOptions.current = {};
        for (var key in req.query) {
            if (!model.schema.paths.hasOwnProperty(key)) {
                if (queryOptions.protected.indexOf(key) !== -1) {
                    queryOptions.current[key] = req.query[key];
                }
                delete req.query[key];
            }
        }
        next();
    }

    options.middleware.unshift(cleanQuery);

    var outputFn = options.restify ? outputRestify : outputExpress;
    app.delete = app.del;

    var apiUri = options.plural === true ? '%s%s/%ss' : '%s%s/%s';
    var modelName = options.lowercase === true ? model.modelName.toLowerCase()
                        : model.modelName;

    var uri_items = util.format(apiUri, options.prefix, options.version,
        modelName);
    var uri_item = util.format(apiUri + '/:id', options.prefix, options.version,
        modelName);
    var uri_count = util.format(apiUri + '/count', options.prefix,
        options.version, modelName);

    function buildQuery(query, req) {
        var options = req.query,
            excludedarr = filter.getExcluded(req.access);

        var arr, i, re;
        for (var key in options) {
            if (excludedarr.indexOf(key) !== -1) {
                // caller tries to query for excluded keys. for security
                // reasons, we will skip the first -1 objects (to provoke
                // an error) and immediately return;
                return query.skip(-1);
            }

            query.where(key);
            var value = options[key];

            if ('~' === value[0]) {
                re = new RegExp(value.substring(1), 'i');
                query.where(key).regex(re);
            } else if ('>' === value[0]) {
                if ('=' === value[1]) {
                    query.gte(value.substr(2));
                } else {
                    query.gt(value.substr(1));
                }
            } else if ('<' === value[0]) {
                if ('=' === value[1]) {
                    query.lte(value.substr(2));
                } else {
                    query.lt(value.substr(1));
                }
            } else if ('[' === value[0] && ']' === value[value.length - 1]) {
                query.in(value.substr(1, value.length - 2).split(','));
            } else {
                query.equals(value);
            }
        }

        if (queryOptions.current.skip) {
            query.skip(queryOptions.current.skip);
        }
        if (queryOptions.current.limit) {
            query.limit(queryOptions.current.limit);
        }
        if (queryOptions.current.sort) {
            query.sort(queryOptions.current.sort);
        }
        if (queryOptions.current.populate) {
            arr = queryOptions.current.populate.split(',');
            for (i = 0; i < arr.length; ++i) {
                query = query.populate(arr[i]);
            }
        }
        if (queryOptions.current.select) {
            var selectObj = {};
            if (queryOptions.current.select) {
                arr = queryOptions.current.select.split(',');
                for (i = 0; i < arr.length; ++i) {
                    selectObj[arr[i]] = 1;
                }
            }
            query = query.select(selectObj);
        }
        return query;
    }

    function ensureContentType(req, res, next) {
        var ct = req.headers['content-type'];
        if (-1 === ct.indexOf('application/json')) {
            res.send(400, 'Bad request');
        } else {
            next();
        }
    }

    function createObject(req, res, next) {
        var filterOpts = { access: req.access };
        req.body = filter.filterObject(req.body, filterOpts);
        if (model.schema.options._id) {
            delete req.body._id;
        }
        if (model.schema.options.versionKey) {
            delete req.body[model.schema.options.versionKey];
        }

        var key, path;

        if (Array.isArray(req.body)) {
            for (var i = 0; i < req.body.length; ++i) {
                for (key in req.body[i]) {
                    path = model.schema.path(key);
                    if ((path.instance === 'ObjectID') &&
                        (typeof req.body[i][key] === 'object')) {
                        req.body[i][key] = req.body[i][key]._id;
                    }
                }
            }
        } else {
            for (key in req.body) {
                path = model.schema.path(key);
                if (typeof path === 'undefined') {
                    continue;
                }
                if ((path.instance === 'ObjectID') &&
                    (typeof req.body[key] === 'object')) {
                    req.body[key] = req.body[key]._id;
                }
            }
        }

        model.create(req.body, function (err, item) {
            if (err) {
                res.setHeader('Content-Type', 'application/json');
                res.send(400, JSON.stringify(err));
            } else {
                var result = null;

                if (Array.isArray(req.body)) {
                    var items = Array.prototype.slice.call(arguments, 1);

                    result = filter.filterObject(items, filterOpts);
                } else {
                    result = filter.filterObject(item, filterOpts);
                }

                outputFn(res, result);
                next();
            }
        });
    }

    function modifyObject(req, res, next) {
        var filterOpts = { access: req.access };
        req.body = filter.filterObject(req.body, filterOpts);

        delete req.body._id;
        if (model.schema.options.versionKey) {
            delete req.body[model.schema.options.versionKey];
        }

        for (var key in req.body) {
            var path = model.schema.path(key);
            if (typeof path === 'undefined') {
                continue;
            }
            if ((path.instance === 'ObjectID') &&
               (typeof req.body[key] === 'object')) {
                req.body[key] = req.body[key]._id;
            }
        }

        if (options.findOneAndUpdate) {
            model.findOneAndUpdate({ _id: req.params.id }, req.body, {},
                function (err, item) {
                    if (err) {
                        res.send(404);
                    } else {
                        item = filter.filterObject(item, filterOpts);
                        outputFn(res, item);
                        next();
                    }
                });
        } else {
            model.findById(req.params.id, function (err, doc) {
                if (err) {
                    res.send(404);
                } else {
                    for (var key in req.body) {
                        doc[key] = req.body[key];
                    }
                    doc.save(function (err, item) {
                        if (err) {
                            res.send(404);
                        } else {
                            item = filter.filterObject(item, filterOpts);
                            outputFn(res, item);
                            next();
                        }
                    });
                }
            });
        }
    }

    var write_middleware = options.middleware.slice(0);

    if (options.prereq) {
        var allowMW = permissions.allow(options.prereq);
        write_middleware = [allowMW].concat(write_middleware);
    }

    var delete_middleware = write_middleware.slice(0);

    if (options.access) {
        var accessMW = permissions.access(options.access);
        options.middleware.push(accessMW);
        write_middleware.push(accessMW);
    }

    write_middleware.push(ensureContentType);

    app.get(uri_items, options.middleware, function (req, res, next) {
        buildQuery(model.find(), req).lean(lean)
        .exec(function (err, items) {
            if (err) {
                res.send(400, 'Bad request');
            } else {
                var populate = queryOptions.current.populate,
                    opts = {
                        populate: populate,
                        access: req.access
                    };

                items = filter.filterObject(items, opts);

                outputFn(res, items);
                next();
            }
        });
    }, postProcess);

    app.get(uri_count, options.middleware, function (req, res, next) {
        buildQuery(model.count(), req).exec(function (err, count) {
            if (err) {
                res.send(400, 'Bad request');
            } else {
                outputFn(res, { count: count });
                next();
            }
        });
    }, postProcess);

    app.post(uri_items, write_middleware, createObject, postProcess);

    if (!options.strict) {
        app.put(uri_items, write_middleware, createObject, postProcess);
    }

    if (!options.strict) {
        // TODO: reconsider this function
        app.delete(uri_items, delete_middleware, function (req, res, next) {
            buildQuery(model.find(), req).remove(function (err) {
                if (err) {
                    res.send(400, 'Bad request');
                } else {
                    res.send(200);
                    next();
                }
            });
        }, postProcess);
    }

    app.get(uri_item, options.middleware, function (req, res, next) {
        buildQuery(model.findById(req.params.id), req).lean(lean)
            .findOne(function (err, item) {

            if (err || !item) {
                res.send(404);
            } else {
                var populate = queryOptions.current.populate,
                    opts = {
                        populate: populate,
                        access: req.access
                    };

                item = filter.filterObject(item, opts);

                outputFn(res, item);
                next();
            }
        });
    }, postProcess);

    if (!options.strict) {
        // TODO: POST (create) doesn't make sense here
        app.post(uri_item, write_middleware, modifyObject, postProcess);
    }

    app.put(uri_item, write_middleware, modifyObject, postProcess);

    app.delete(uri_item, delete_middleware, function (req, res, next) {
        model.remove({ _id: req.params.id }, function (err) {
            if (err) {
                res.send(404);
            } else {
                res.send(200);
                next();
            }
        });
    }, postProcess);
};

module.exports.defaults = function (options) {
    customDefaults = options;
};
module.exports.serve = restify;<|MERGE_RESOLUTION|>--- conflicted
+++ resolved
@@ -28,18 +28,14 @@
 
 function getDefaults() {
     var options = {
+        strict: false,
         prefix: '/api',
         version: '/v1',
         private: false,
         lean: true,
         plural: true,
-<<<<<<< HEAD
-        middleware: [],
-        strict: false
-=======
         findOneAndUpdate: true,
         middleware: []
->>>>>>> bfc3c6f6
     };
 
     for (var prop in customDefaults) {
