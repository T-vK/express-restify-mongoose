/**
 * express-restify-mongoose.js
 *
 * Copyright (C) 2013 by Florian Holzapfel
 *
 * Permission is hereby granted, free of charge, to any person obtaining a copy
 * of this software and associated documentation files (the 'Software'), to deal
 * in the Software without restriction, including without limitation the rights
 * to use, copy, modify, merge, publish, distribute, sublicense, and/or sell
 * copies of the Software, and to permit persons to whom the Software is
 * furnished to do so, subject to the following conditions:
 *
 * The above copyright notice and this permission notice shall be included in
 * all copies or substantial portions of the Software.
 *
 * THE SOFTWARE IS PROVIDED 'AS IS', WITHOUT WARRANTY OF ANY KIND, EXPRESS OR
 * IMPLIED, INCLUDING BUT NOT LIMITED TO THE WARRANTIES OF MERCHANTABILITY,
 * FITNESS FOR A PARTICULAR PURPOSE AND NONINFRINGEMENT. IN NO EVENT SHALL THE
 * AUTHORS OR COPYRIGHT HOLDERS BE LIABLE FOR ANY CLAIM, DAMAGES OR OTHER
 * LIABILITY, WHETHER IN AN ACTION OF CONTRACT, TORT OR OTHERWISE, ARISING FROM,
 * OUT OF OR IN CONNECTION WITH THE SOFTWARE OR THE USE OR OTHER DEALINGS IN
 * THE SOFTWARE.
 **/
var util = require('util'),
    Filter = require('./resource_filter'),
    permissions = require('./permissions'),
    customDefaults = null;

function getDefaults() {
    var options = {
        strict: false,
        prefix: '/api',
        version: '/v1',
        private: false,
        lean: true,
        plural: true,
<<<<<<< HEAD
        middleware: [],
        strict: true
=======
        findOneAndUpdate: true,
        middleware: []
>>>>>>> ce7a1c1d
    };

    for (var prop in customDefaults) {
        options[prop] = customDefaults[prop];
    }

    return options;
}

function outputExpress(res, result) {
    res.type('json');
    res.send(JSON.stringify(result));
}

function outputRestify(res, result) {
    res.send(result);
}

var restify = function (app, model, opts) {
    var postProcess, lean, filter,
        usingExpress = true,
        options = getDefaults(),
        queryOptions = {
            protected: ['skip', 'limit', 'sort', 'populate', 'select', 'lean'],
            current: {}
        };

    for (var prop in opts) {
        if (opts[prop] instanceof Array) {
            options[prop] = [];
            for (var index in opts[prop]) {
                options[prop][index] = opts[prop][index];
            }
        } else {
            options[prop] = opts[prop];
        }
    }

    options.private = options.private ? options.private.split(',') : [];
    options.protected = options.protected ?
        options.protected.split(',') : [];

    if (options.exclude) {
        options.private = options.exclude.split(',');
        console.error('Exclude is deprecated. Use private instead');
    }

    lean = options.lean;
    filter = new Filter(model, options.private, options.protected);
    postProcess = options.postProcess || function () {};

    if (options.middleware) {
        if (!(options.middleware instanceof Array)) {
            var m = options.middleware;
            options.middleware = [ m ];
        }
    }

    function cleanQuery(req, res, next) {
        queryOptions.current = {};
        for (var key in req.query) {
            if (!model.schema.paths.hasOwnProperty(key)) {
                if (queryOptions.protected.indexOf(key) !== -1) {
                    queryOptions.current[key] = req.query[key];
                }
                delete req.query[key];
            }
        }
        next();
    }

    options.middleware.unshift(cleanQuery);

    var outputFn = options.restify ? outputRestify : outputExpress;
    app.delete = app.del;

    var apiUri = options.plural === true ? '%s%s/%ss' : '%s%s/%s';
    var modelName = options.lowercase === true ? model.modelName.toLowerCase()
                        : model.modelName;

    var uri_items = util.format(apiUri, options.prefix, options.version,
        modelName);
    var uri_item = util.format(apiUri + '/:id', options.prefix, options.version,
        modelName);
    var uri_count = util.format(apiUri + '/count', options.prefix,
        options.version, modelName);

    function buildQuery(query, req) {
        var options = req.query,
            excludedarr = filter.getExcluded(req.access);

        var arr, i, re;
        for (var key in options) {
            if (excludedarr.indexOf(key) !== -1) {
                // caller tries to query for excluded keys. for security
                // reasons, we will skip the first -1 objects (to provoke
                // an error) and immediately return;
                return query.skip(-1);
            }

            query.where(key);
            var value = options[key];

            if ('~' === value[0]) {
                re = new RegExp(value.substring(1), 'i');
                query.where(key).regex(re);
            } else if ('>' === value[0]) {
                if ('=' === value[1]) {
                    query.gte(value.substr(2));
                } else {
                    query.gt(value.substr(1));
                }
            } else if ('<' === value[0]) {
                if ('=' === value[1]) {
                    query.lte(value.substr(2));
                } else {
                    query.lt(value.substr(1));
                }
            } else if ('[' === value[0] && ']' === value[value.length - 1]) {
                query.in(value.substr(1, value.length - 2).split(','));
            } else {
                query.equals(value);
            }
        }

        if (queryOptions.current.skip) {
            query.skip(queryOptions.current.skip);
        }
        if (queryOptions.current.limit) {
            query.limit(queryOptions.current.limit);
        }
        if (queryOptions.current.sort) {
            query.sort(queryOptions.current.sort);
        }
        if (queryOptions.current.populate) {
            arr = queryOptions.current.populate.split(',');
            for (i = 0; i < arr.length; ++i) {
                query = query.populate(arr[i]);
            }
        }
        if (queryOptions.current.select) {
            var selectObj = {};
            if (queryOptions.current.select) {
                arr = queryOptions.current.select.split(',');
                for (i = 0; i < arr.length; ++i) {
                    selectObj[arr[i]] = 1;
                }
            }
            query = query.select(selectObj);
        }
        return query;
    }

    function ensureContentType(req, res, next) {
        var ct = req.headers['content-type'];
        if (-1 === ct.indexOf('application/json')) {
            res.send(400, 'Bad request');
        } else {
            next();
        }
    }

    function createObject(req, res, next) {
        var filterOpts = { access: req.access };
        req.body = filter.filterObject(req.body, filterOpts);
        if (model.schema.options._id) {
            delete req.body._id;
        }
        if (model.schema.options.versionKey) {
            delete req.body[model.schema.options.versionKey];
        }

        var key, path;

        if (Array.isArray(req.body)) {
            for (var i = 0; i < req.body.length; ++i) {
                for (key in req.body[i]) {
                    path = model.schema.path(key);
                    if ((path.instance === 'ObjectID') &&
                        (typeof req.body[i][key] === 'object')) {
                        req.body[i][key] = req.body[i][key]._id;
                    }
                }
            }
        } else {
            for (key in req.body) {
                path = model.schema.path(key);
                if (typeof path === 'undefined') {
                    continue;
                }
                if ((path.instance === 'ObjectID') &&
                    (typeof req.body[key] === 'object')) {
                    req.body[key] = req.body[key]._id;
                }
            }
        }

        model.create(req.body, function (err, item) {
            if (err) {
                res.setHeader('Content-Type', 'application/json');
                res.send(400, JSON.stringify(err));
            } else {
                var result = null;

                if (Array.isArray(req.body)) {
                    var items = Array.prototype.slice.call(arguments, 1);

                    result = filter.filterObject(items, filterOpts);
                } else {
                    result = filter.filterObject(item, filterOpts);
                }

                outputFn(res, result);
                next();
            }
        });
    }

    function modifyObject(req, res, next) {
        var filterOpts = { access: req.access };
        req.body = filter.filterObject(req.body, filterOpts);

        delete req.body._id;
        if (model.schema.options.versionKey) {
            delete req.body[model.schema.options.versionKey];
        }

        for (var key in req.body) {
            var path = model.schema.path(key);
            if (typeof path === 'undefined') {
                continue;
            }
            if ((path.instance === 'ObjectID') &&
               (typeof req.body[key] === 'object')) {
                req.body[key] = req.body[key]._id;
            }
        }

        if (options.findOneAndUpdate) {
            model.findOneAndUpdate({ _id: req.params.id }, req.body, {},
                function (err, item) {
                    if (err) {
                        res.send(404);
                    } else {
                        item = filter.filterObject(item, filterOpts);
                        outputFn(res, item);
                        next();
                    }
                });
        } else {
            model.findById(req.params.id, function (err, doc) {
                if (err) {
                    res.send(404);
                } else {
                    for (var key in req.body) {
                        doc[key] = req.body[key];
                    }
                    doc.save(function (err, item) {
                        if (err) {
                            res.send(404);
                        } else {
                            item = filter.filterObject(item, filterOpts);
                            outputFn(res, item);
                            next();
                        }
                    });
                }
            });
        }
    }

    var write_middleware = options.middleware.slice(0);

    if (options.prereq) {
        var allowMW = permissions.allow(options.prereq);
        write_middleware = [allowMW].concat(write_middleware);
    }

    var delete_middleware = write_middleware.slice(0);

    if (options.access) {
        var accessMW = permissions.access(options.access);
        options.middleware.push(accessMW);
        write_middleware.push(accessMW);
    }

    write_middleware.push(ensureContentType);

    app.get(uri_items, options.middleware, function (req, res, next) {
        buildQuery(model.find(), req).lean(lean)
        .exec(function (err, items) {
            if (err) {
                res.send(400, 'Bad request');
            } else {
                var populate = queryOptions.current.populate,
                    opts = {
                        populate: populate,
                        access: req.access
                    };

                items = filter.filterObject(items, opts);

                outputFn(res, items);
                next();
            }
        });
    }, postProcess);

    app.get(uri_count, options.middleware, function (req, res, next) {
        buildQuery(model.count(), req).exec(function (err, count) {
            if (err) {
                res.send(400, 'Bad request');
            } else {
                outputFn(res, { count: count });
                next();
            }
        });
    }, postProcess);

    app.post(uri_items, write_middleware, createObject, postProcess);

    if (!options.strict) {
        app.put(uri_items, write_middleware, createObject, postProcess);
    }

    if (!options.strict) {
        // TODO: reconsider this function
        app.delete(uri_items, delete_middleware, function (req, res, next) {
            buildQuery(model.find(), req).remove(function (err) {
                if (err) {
                    res.send(400, 'Bad request');
                } else {
                    res.send(200);
                    next();
                }
            });
        }, postProcess);
    }

    app.get(uri_item, options.middleware, function (req, res, next) {
        buildQuery(model.findById(req.params.id), req).lean(lean)
            .findOne(function (err, item) {

            if (err || !item) {
                res.send(404);
            } else {
                var populate = queryOptions.current.populate,
                    opts = {
                        populate: populate,
                        access: req.access
                    };

                item = filter.filterObject(item, opts);

                outputFn(res, item);
                next();
            }
        });
    }, postProcess);

    if (!options.strict) {
        // TODO: POST (create) doesn't make sense here
        app.post(uri_item, write_middleware, modifyObject, postProcess);
    }

    app.put(uri_item, write_middleware, modifyObject, postProcess);

    app.delete(uri_item, delete_middleware, function (req, res, next) {
        model.remove({ _id: req.params.id }, function (err) {
            if (err) {
                res.send(404);
            } else {
                res.send(200);
                next();
            }
        });
    }, postProcess);
};

module.exports.defaults = function (options) {
    customDefaults = options;
};
module.exports.serve = restify;<|MERGE_RESOLUTION|>--- conflicted
+++ resolved
@@ -34,13 +34,9 @@
         private: false,
         lean: true,
         plural: true,
-<<<<<<< HEAD
         middleware: [],
         strict: true
-=======
         findOneAndUpdate: true,
-        middleware: []
->>>>>>> ce7a1c1d
     };
 
     for (var prop in customDefaults) {
