var _ = require('lodash')

/**
 * Represents a filter.
 * @constructor
 * @param {Object} - Options
 * @param {Object} opts.model - Mongoose model
 * @param {Object} opts.excludedMap {} - Filtered keys for related models
 * @param {Object} opts.filteredKeys {} - Keys to filter for the current model
 */
function Filter (opts) {
  this.model = opts.model

  this.filteredKeys = _.isPlainObject(opts.filteredKeys) ? {
    private: opts.filteredKeys.private || [],
    protected: opts.filteredKeys.protected || []
  } : {
    private: [],
    protected: []
  }

  if (this.model && this.model.discriminators && _.isPlainObject(opts.excludedMap)) {
    for (var modelName in this.model.discriminators) {
      if (opts.excludedMap[modelName]) {
        this.filteredKeys.private = this.filteredKeys.private.concat(opts.excludedMap[modelName].private)
        this.filteredKeys.protected = this.filteredKeys.protected.concat(opts.excludedMap[modelName].protected)
      }
    }
  }
}

/**
 * Removes the value at the specified path.
 * @memberof Filter
 * @param {Object} - Source object.
 * @param {String} - Path to the value to remove.
 */
Filter.prototype.removeValueAtPath = function (obj, path) {
  var self = this
  var keys = path.split('.')

  for (var i = 0, length = keys.length; i < length; i++) {
    if (_.isArray(obj)) {
      for (var j = 0; j < obj.length; j++) {
        self.removeValueAtPath(obj[j], keys.slice(1).join('.'))
      }
    } else if (!obj || typeof obj[keys[i]] === 'undefined') {
      return
    }

    if (i < keys.length - 1) {
      obj = obj[keys[i]]
    } else {
      delete obj[keys[i]]
    }
  }

  return obj
}

/**
 * Gets excluded keys for a given model and access.
 * @memberof Filter
 * @param {Object} - Options.
 * @param {String} opts.access {public} - Access level (private, protected or public).
 * @param {Object} opts.excludedMap {} - Filtered keys for related models
 * @param {Object} opts.filteredKeys {} - Keys to filter for the current model
 * @returns {Array} - Keys to filter.
 */
Filter.prototype.getExcluded = function (opts) {
  if (opts.access === 'private') {
    return []
  }

  var entry = opts.excludedMap && opts.modelName ? opts.excludedMap[opts.modelName] : null

  if (!entry) {
    entry = _.isPlainObject(opts.filteredKeys) ? {
      private: opts.filteredKeys.private || [],
      protected: opts.filteredKeys.protected || []
    } : {
      private: [],
      protected: []
    }
  }

  return opts.access === 'protected' ? entry.private : entry.private.concat(entry.protected)
}

/**
 * Gets the referenced model name at a Mongoose Schema path.
 * @memberof Filter
 * @param {Object} - Mongoose schema.
 * @param {String} - Path to look for in the schema.
 * @returns {String} - Model name.
 */
Filter.prototype.getModelAtPath = function (schema, path) {
  var keys = path.split('.')
  var modelName
  var schemaPath = ''

  for (var i = 0, length = keys.length; i < length; i++) {
    if (schemaPath.length > 0) {
      schemaPath += '.'
    }

    schemaPath += keys[i]

    if (schema.path(schemaPath) && schema.path(schemaPath).schema) {
      schema = schema.path(schemaPath).schema
    }
  }

  if (!schema) {
    return
  }

  schemaPath = schema.path(keys[keys.length - 1]) || schema.path(schemaPath)

  if (!schemaPath && (!this.model || !this.model.discriminators)) {
    return
  }

  if (schemaPath.caster && schemaPath.caster.options) {
    modelName = schemaPath.caster.options.ref
  } else if (schemaPath.options) {
    modelName = schemaPath.options.ref
  }

  return modelName
}

/**
 * Removes excluded keys from a document.
 * @memberof Filter
 * @param {Object} - Source document.
 * @param {Array} - Keys to filter.
 * @returns {Object} - Filtered document.
 */
Filter.prototype.filterItem = function (item, excluded) {
  var self = this

  if (item instanceof Array) {
    return item.map(function (i) {
      return self.filterItem(i, excluded)
    })
  }

  if (item && excluded) {
    if (typeof item.toObject === 'function') {
      item = item.toObject()
    }

    for (var i = 0, length = excluded.length; i < length; i++) {
      if (excluded[i].indexOf('.') > 0) {
        self.removeValueAtPath(item, excluded[i])
      } else {
        delete item[excluded[i]]
      }
    }
  }

  return item
}

/**
 * Removes excluded keys from a document with populated subdocuments.
 * @memberof Filter
 * @param {Object} - Source document.
 * @param {Object} - Keys to filter.
 * @param {Array} opts.populate - Paths to populated subdocuments.
 * @param {String} opts.access - Access level (private, protected or public).
 * @param {Object} opts.excludedMap {} - Filtered keys for related models
 * @returns {Object} - Filtered document.
 */
Filter.prototype.filterPopulatedItem = function (item, opts) {
  var self = this

  if (item instanceof Array) {
    return item.map(function (i) {
      return self.filterPopulatedItem(i, opts)
    })
  }

  var excluded

<<<<<<< HEAD
  for (var i = 0; i < opts.populate.length; i++) {
    if (!opts.populate[i].path) {
      continue
=======
        if (_.has(item, pathToArray)) {
          var array = _.get(item, pathToArray)
          filterItem(_.map(array, pathToObject), excluded)
        }
      }
>>>>>>> 4bfaf833
    }

    excluded = self.getExcluded({
      access: opts.access,
      excludedMap: opts.excludedMap,
      modelName: self.getModelAtPath(self.model.schema, opts.populate[i].path)
    })

    if (_.has(item, opts.populate[i].path)) {
      self.filterItem(_.get(item, opts.populate[i].path), excluded)
    } else {
      var pathToArray = opts.populate[i].path.split('.').slice(0, -1).join('.')
      var pathToObject = opts.populate[i].path.split('.').slice(-1).join('.')

      if (_.has(item, pathToArray)) {
        var array = _.get(item, pathToArray)
        self.filterItem(_.pluck(array, pathToObject), excluded)
      }
    }
  }

  return item
}

/**
 * Removes excluded keys from a document.
 * @memberof Filter
 * @access public
 * @param {Object} - Source document.
 * @param {Object} - Options.
 * @param {String} opts.access {public} - Access level (private, protected or public).
 * @param {Object} opts.excludedMap {} - Filtered keys for related models
 * @param {Array} opts.populate - Paths to populated subdocuments.
 * @returns {Object} - Filtered document.
 */
Filter.prototype.filterObject = function (resource, opts) {
  var self = this

  opts = _.defaults(opts || {}, {
    access: 'public',
    excludedMap: {},
    filteredKeys: self.filteredKeys,
    modelName: self.model.modelName
  })

  var filtered = self.filterItem(resource, self.getExcluded(opts))

  if (opts.populate) {
    self.filterPopulatedItem(filtered, opts)
  }

  return filtered
}

module.exports = Filter<|MERGE_RESOLUTION|>--- conflicted
+++ resolved
@@ -184,17 +184,9 @@
 
   var excluded
 
-<<<<<<< HEAD
   for (var i = 0; i < opts.populate.length; i++) {
     if (!opts.populate[i].path) {
       continue
-=======
-        if (_.has(item, pathToArray)) {
-          var array = _.get(item, pathToArray)
-          filterItem(_.map(array, pathToObject), excluded)
-        }
-      }
->>>>>>> 4bfaf833
     }
 
     excluded = self.getExcluded({
@@ -211,7 +203,7 @@
 
       if (_.has(item, pathToArray)) {
         var array = _.get(item, pathToArray)
-        self.filterItem(_.pluck(array, pathToObject), excluded)
+        self.filterItem(_.map(array, pathToObject), excluded)
       }
     }
   }
